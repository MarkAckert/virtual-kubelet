--- conflicted
+++ resolved
@@ -24,6 +24,7 @@
 	"github.com/google/go-cmp/cmp"
 	pkgerrors "github.com/pkg/errors"
 	"github.com/virtual-kubelet/virtual-kubelet/errdefs"
+	"github.com/virtual-kubelet/virtual-kubelet/internal/manager"
 	"github.com/virtual-kubelet/virtual-kubelet/log"
 	"github.com/virtual-kubelet/virtual-kubelet/node/env"
 	"github.com/virtual-kubelet/virtual-kubelet/trace"
@@ -101,6 +102,8 @@
 
 	client corev1client.PodsGetter
 
+	resourceManager *manager.ResourceManager
+
 	k8sQ workqueue.RateLimitingInterface
 
 	// deletionQ is a queue on which pods are reconciled, and we check if pods are in API server after grace period
@@ -165,12 +168,9 @@
 	SecretInformer    corev1informers.SecretInformer
 	ServiceInformer   corev1informers.ServiceInformer
 
-<<<<<<< HEAD
 	// RateLimiter defines the rate limit of work queue
 	RateLimiter workqueue.RateLimiter
-=======
 	EnvResolver env.ResolverFunc
->>>>>>> bf6f0793
 }
 
 // NewPodController creates a new pod controller with the provided config.
@@ -196,30 +196,15 @@
 	if cfg.Provider == nil {
 		return nil, errdefs.InvalidInput("missing provider")
 	}
-<<<<<<< HEAD
 	if cfg.RateLimiter == nil {
 		cfg.RateLimiter = workqueue.DefaultControllerRateLimiter()
+	}
+	if cfg.EnvResolver == nil {
+		cfg.EnvResolver = env.PopulateEnvironmentVariables
 	}
 	rm, err := manager.NewResourceManager(cfg.PodInformer.Lister(), cfg.SecretInformer.Lister(), cfg.ConfigMapInformer.Lister(), cfg.ServiceInformer.Lister())
 	if err != nil {
 		return nil, pkgerrors.Wrap(err, "could not create resource manager")
-	}
-
-	pc := &PodController{
-		client:          cfg.PodClient,
-		podsInformer:    cfg.PodInformer,
-		podsLister:      cfg.PodInformer.Lister(),
-		provider:        cfg.Provider,
-		resourceManager: rm,
-		ready:           make(chan struct{}),
-		done:            make(chan struct{}),
-		recorder:        cfg.EventRecorder,
-		k8sQ:            workqueue.NewNamedRateLimitingQueue(cfg.RateLimiter, "syncPodsFromKubernetes"),
-		deletionQ:       workqueue.NewNamedRateLimitingQueue(cfg.RateLimiter, "deletePodsFromKubernetes"),
-		podStatusQ:      workqueue.NewNamedRateLimitingQueue(cfg.RateLimiter, "syncPodStatusFromProvider"),
-=======
-	if cfg.EnvResolver == nil {
-		cfg.EnvResolver = env.PopulateEnvironmentVariables
 	}
 
 	erc := env.ResolverConfig{
@@ -233,14 +218,15 @@
 		podsInformer:      cfg.PodInformer,
 		podsLister:        cfg.PodInformer.Lister(),
 		provider:          cfg.Provider,
+		resourceManager:   rm,
 		ready:             make(chan struct{}),
 		done:              make(chan struct{}),
 		recorder:          cfg.EventRecorder,
-		k8sQ:              workqueue.NewNamedRateLimitingQueue(workqueue.DefaultControllerRateLimiter(), "syncPodsFromKubernetes"),
-		deletionQ:         workqueue.NewNamedRateLimitingQueue(workqueue.DefaultControllerRateLimiter(), "deletePodsFromKubernetes"),
+		k8sQ:              workqueue.NewNamedRateLimitingQueue(cfg.RateLimiter, "syncPodsFromKubernetes"),
+		deletionQ:         workqueue.NewNamedRateLimitingQueue(cfg.RateLimiter, "deletePodsFromKubernetes"),
+		podStatusQ:        workqueue.NewNamedRateLimitingQueue(cfg.RateLimiter, "syncPodStatusFromProvider"),
 		envResolver:       cfg.EnvResolver,
 		envResolverConfig: erc,
->>>>>>> bf6f0793
 	}
 
 	return pc, nil
