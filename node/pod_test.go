// Copyright © 2017 The virtual-kubelet authors
//
// Licensed under the Apache License, Version 2.0 (the "License");
// you may not use this file except in compliance with the License.
// You may obtain a copy of the License at
//
//     http://www.apache.org/licenses/LICENSE-2.0
//
// Unless required by applicable law or agreed to in writing, software
// distributed under the License is distributed on an "AS IS" BASIS,
// WITHOUT WARRANTIES OR CONDITIONS OF ANY KIND, either express or implied.
// See the License for the specific language governing permissions and
// limitations under the License.

package node

import (
	"context"
	"testing"
	"time"

	testutil "github.com/virtual-kubelet/virtual-kubelet/internal/test/util"
	"github.com/virtual-kubelet/virtual-kubelet/node/env"
	"gotest.tools/assert"
	is "gotest.tools/assert/cmp"
	corev1 "k8s.io/api/core/v1"
	v1 "k8s.io/apimachinery/pkg/apis/meta/v1"
	kubeinformers "k8s.io/client-go/informers"
	"k8s.io/client-go/kubernetes/fake"
	"k8s.io/client-go/util/workqueue"
)

type TestController struct {
	*PodController
	mock   *mockProviderAsync
	client *fake.Clientset
}

func newTestController() *TestController {
	fk8s := fake.NewSimpleClientset()

	//rm := testutil.FakeResourceManager()
	_, cmInformer, sInformer, svcInformer := testutil.MakeFakeInformers()
	p := newMockProvider()
	iFactory := kubeinformers.NewSharedInformerFactoryWithOptions(fk8s, 10*time.Minute)
	return &TestController{
		PodController: &PodController{
<<<<<<< HEAD
			client:          fk8s.CoreV1(),
			provider:        p,
			resourceManager: rm,
			recorder:        testutil.FakeEventRecorder(5),
			k8sQ:            workqueue.NewRateLimitingQueue(workqueue.DefaultControllerRateLimiter()),
			deletionQ:       workqueue.NewRateLimitingQueue(workqueue.DefaultControllerRateLimiter()),
			podStatusQ:      workqueue.NewRateLimitingQueue(workqueue.DefaultControllerRateLimiter()),
			done:            make(chan struct{}),
			ready:           make(chan struct{}),
			podsInformer:    iFactory.Core().V1().Pods(),
=======
			client:       fk8s.CoreV1(),
			provider:     p,
			recorder:     testutil.FakeEventRecorder(5),
			k8sQ:         workqueue.NewRateLimitingQueue(workqueue.DefaultControllerRateLimiter()),
			deletionQ:    workqueue.NewRateLimitingQueue(workqueue.DefaultControllerRateLimiter()),
			done:         make(chan struct{}),
			ready:        make(chan struct{}),
			podsInformer: iFactory.Core().V1().Pods(),
			envResolver:  env.PopulateEnvironmentVariables,
			envResolverConfig: env.ResolverConfig{
				ConfigMapLister: cmInformer.Lister(),
				SecretLister:    sInformer.Lister(),
				ServiceLister:   svcInformer.Lister(),
			},
>>>>>>> bf6f0793
		},
		mock:   p,
		client: fk8s,
	}
}

// Run starts the informer and runs the pod controller
func (tc *TestController) Run(ctx context.Context, n int) error {
	go tc.podsInformer.Informer().Run(ctx.Done())
	return tc.PodController.Run(ctx, n)
}

func TestPodsEqual(t *testing.T) {
	p1 := &corev1.Pod{
		Spec: corev1.PodSpec{
			Containers: []corev1.Container{
				{
					Name:  "nginx",
					Image: "nginx:1.15.12-perl",
					Ports: []corev1.ContainerPort{
						{
							ContainerPort: 443,
							Protocol:      "tcp",
						},
					},
				},
			},
		},
	}

	p2 := p1.DeepCopy()

	assert.Assert(t, podsEqual(p1, p2))
}

func TestPodsDifferent(t *testing.T) {
	p1 := &corev1.Pod{
		Spec: newPodSpec(),
	}

	p2 := p1.DeepCopy()
	p2.Spec.Containers[0].Image = "nginx:1.15.12-perl"

	assert.Assert(t, !podsEqual(p1, p2))
}

func TestPodsDifferentIgnoreValue(t *testing.T) {
	p1 := &corev1.Pod{
		Spec: newPodSpec(),
	}

	p2 := p1.DeepCopy()
	p2.Status.Phase = corev1.PodFailed

	assert.Assert(t, podsEqual(p1, p2))
}

func TestPodShouldEnqueueDifferentDeleteTimeStamp(t *testing.T) {
	p1 := &corev1.Pod{
		Spec: newPodSpec(),
	}

	p2 := p1.DeepCopy()
	now := v1.NewTime(time.Now())
	p2.DeletionTimestamp = &now
	assert.Assert(t, podShouldEnqueue(p1, p2))
}

func TestPodShouldEnqueueDifferentLabel(t *testing.T) {
	p1 := &corev1.Pod{
		Spec: newPodSpec(),
	}

	p2 := p1.DeepCopy()
	p2.Labels = map[string]string{"test": "test"}
	assert.Assert(t, podShouldEnqueue(p1, p2))
}

func TestPodShouldEnqueueDifferentAnnotation(t *testing.T) {
	p1 := &corev1.Pod{
		Spec: newPodSpec(),
	}

	p2 := p1.DeepCopy()
	p2.Annotations = map[string]string{"test": "test"}
	assert.Assert(t, podShouldEnqueue(p1, p2))
}

func TestPodShouldNotEnqueueDifferentStatus(t *testing.T) {
	p1 := &corev1.Pod{
		Spec: newPodSpec(),
	}

	p2 := p1.DeepCopy()
	p2.Status.Phase = corev1.PodSucceeded
	assert.Assert(t, !podShouldEnqueue(p1, p2))
}

func TestPodShouldEnqueueDifferentDeleteGraceTime(t *testing.T) {
	p1 := &corev1.Pod{
		Spec: newPodSpec(),
	}

	p2 := p1.DeepCopy()
	oldTime := v1.NewTime(time.Now().Add(5))
	newTime := v1.NewTime(time.Now().Add(10))
	oldGraceTime := int64(5)
	newGraceTime := int64(10)
	p1.DeletionGracePeriodSeconds = &oldGraceTime
	p2.DeletionTimestamp = &oldTime

	p2.DeletionGracePeriodSeconds = &newGraceTime
	p2.DeletionTimestamp = &newTime
	assert.Assert(t, podShouldEnqueue(p1, p2))
}

func TestPodShouldEnqueueGraceTimeChanged(t *testing.T) {
	p1 := &corev1.Pod{
		Spec: newPodSpec(),
	}

	p2 := p1.DeepCopy()
	graceTime := int64(30)
	p2.DeletionGracePeriodSeconds = &graceTime
	assert.Assert(t, podShouldEnqueue(p1, p2))
}

func TestPodCreateNewPod(t *testing.T) {
	svr := newTestController()

	pod := &corev1.Pod{}
	pod.ObjectMeta.Namespace = "default" //nolint:goconst
	pod.ObjectMeta.Name = "nginx"        //nolint:goconst
	pod.Spec = newPodSpec()

	err := svr.createOrUpdatePod(context.Background(), pod.DeepCopy())

	assert.Check(t, is.Nil(err))
	// createOrUpdate called CreatePod but did not call UpdatePod because the pod did not exist
	assert.Check(t, is.Equal(svr.mock.creates.read(), 1))
	assert.Check(t, is.Equal(svr.mock.updates.read(), 0))
}

func TestPodUpdateExisting(t *testing.T) {
	svr := newTestController()

	pod := &corev1.Pod{}
	pod.ObjectMeta.Namespace = "default"
	pod.ObjectMeta.Name = "nginx"
	pod.Spec = newPodSpec()

	err := svr.createOrUpdatePod(context.Background(), pod.DeepCopy())
	assert.Check(t, is.Nil(err))
	assert.Check(t, is.Equal(svr.mock.creates.read(), 1))
	assert.Check(t, is.Equal(svr.mock.updates.read(), 0))

	pod2 := pod.DeepCopy()
	pod2.Spec.Containers[0].Image = "nginx:1.15.12-perl"

	err = svr.createOrUpdatePod(context.Background(), pod2.DeepCopy())
	assert.Check(t, is.Nil(err))

	// createOrUpdate didn't call CreatePod but did call UpdatePod because the spec changed
	assert.Check(t, is.Equal(svr.mock.creates.read(), 1))
	assert.Check(t, is.Equal(svr.mock.updates.read(), 1))
}

func TestPodNoSpecChange(t *testing.T) {
	svr := newTestController()

	pod := &corev1.Pod{}
	pod.ObjectMeta.Namespace = "default"
	pod.ObjectMeta.Name = "nginx"
	pod.Spec = newPodSpec()

	err := svr.createOrUpdatePod(context.Background(), pod.DeepCopy())
	assert.Check(t, is.Nil(err))
	assert.Check(t, is.Equal(svr.mock.creates.read(), 1))
	assert.Check(t, is.Equal(svr.mock.updates.read(), 0))

	err = svr.createOrUpdatePod(context.Background(), pod.DeepCopy())
	assert.Check(t, is.Nil(err))

	// createOrUpdate didn't call CreatePod or UpdatePod, spec didn't change
	assert.Check(t, is.Equal(svr.mock.creates.read(), 1))
	assert.Check(t, is.Equal(svr.mock.updates.read(), 0))
}

func newPodSpec() corev1.PodSpec {
	return corev1.PodSpec{
		Containers: []corev1.Container{
			{
				Name:  "nginx",
				Image: "nginx:1.15.12",
				Ports: []corev1.ContainerPort{
					{
						ContainerPort: 443,
						Protocol:      "tcp",
					},
				},
			},
		},
	}
}<|MERGE_RESOLUTION|>--- conflicted
+++ resolved
@@ -39,13 +39,12 @@
 func newTestController() *TestController {
 	fk8s := fake.NewSimpleClientset()
 
-	//rm := testutil.FakeResourceManager()
+	rm := testutil.FakeResourceManager()
 	_, cmInformer, sInformer, svcInformer := testutil.MakeFakeInformers()
 	p := newMockProvider()
 	iFactory := kubeinformers.NewSharedInformerFactoryWithOptions(fk8s, 10*time.Minute)
 	return &TestController{
 		PodController: &PodController{
-<<<<<<< HEAD
 			client:          fk8s.CoreV1(),
 			provider:        p,
 			resourceManager: rm,
@@ -56,22 +55,12 @@
 			done:            make(chan struct{}),
 			ready:           make(chan struct{}),
 			podsInformer:    iFactory.Core().V1().Pods(),
-=======
-			client:       fk8s.CoreV1(),
-			provider:     p,
-			recorder:     testutil.FakeEventRecorder(5),
-			k8sQ:         workqueue.NewRateLimitingQueue(workqueue.DefaultControllerRateLimiter()),
-			deletionQ:    workqueue.NewRateLimitingQueue(workqueue.DefaultControllerRateLimiter()),
-			done:         make(chan struct{}),
-			ready:        make(chan struct{}),
-			podsInformer: iFactory.Core().V1().Pods(),
-			envResolver:  env.PopulateEnvironmentVariables,
+			envResolver:     env.PopulateEnvironmentVariables,
 			envResolverConfig: env.ResolverConfig{
 				ConfigMapLister: cmInformer.Lister(),
 				SecretLister:    sInformer.Lister(),
 				ServiceLister:   svcInformer.Lister(),
 			},
->>>>>>> bf6f0793
 		},
 		mock:   p,
 		client: fk8s,
